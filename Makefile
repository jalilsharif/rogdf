
all: OGDF/src/Makevars OGDF/src/RcppExports.cpp

SOURCES=rogdf_wrapper.cpp rogdf.cpp convert.cpp
OBJECTS=rogdf_wrapper.o   rogdf.o   convert.o
	
<<<<<<< HEAD
OGDF_SRC_DIR := $(shell \
if [ -d OGDF/src/ogdf ]; then echo ogdf; \
elif [ -d OGDF/src/src ]; then echo src; \
elif [ -d OGDF/src/orig ]; then echo orig; \
else echo ogdf; fi)
=======
	OGDF_SRC_DIR := $(shell [ -d OGDF/src/orig ] && echo orig || echo src)
>>>>>>> ea894a3b

OGDF/src/Makevars:
	cd OGDF/src && rm -f Makevars && \
	{ \
	echo 'PKG_CPPFLAGS=-I. -DUSE_COIN -DCOIN_OSI_CLP'; \
	echo 'OGDF_SOURCE_DIR := $(OGDF_SRC_DIR)'; \
	echo 'SOURCES := $$(shell find $$(OGDF_SOURCE_DIR) -name "*.cpp")'; \
	echo 'OBJECTS := $$(SOURCES:.cpp=.o)'; \
	echo 'PKG_LIBS=-lOsiClp -lClp -lCoinUtils'; \
	} > Makevars

OGDF/src/RcppExports.cpp: OGDF/src/rogdf.h OGDF/src/rogdf.cpp
	R -e 'library(Rcpp); compileAttributes("OGDF")'
	touch OGDF/src/RcppExports.cpp
	touch OGDF/src/rogdf_wrapper.cpp

.PHONY: all OGDF/src/Makevars<|MERGE_RESOLUTION|>--- conflicted
+++ resolved
@@ -4,15 +4,12 @@
 SOURCES=rogdf_wrapper.cpp rogdf.cpp convert.cpp
 OBJECTS=rogdf_wrapper.o   rogdf.o   convert.o
 	
-<<<<<<< HEAD
+
 OGDF_SRC_DIR := $(shell \
 if [ -d OGDF/src/ogdf ]; then echo ogdf; \
 elif [ -d OGDF/src/src ]; then echo src; \
 elif [ -d OGDF/src/orig ]; then echo orig; \
 else echo ogdf; fi)
-=======
-	OGDF_SRC_DIR := $(shell [ -d OGDF/src/orig ] && echo orig || echo src)
->>>>>>> ea894a3b
 
 OGDF/src/Makevars:
 	cd OGDF/src && rm -f Makevars && \
