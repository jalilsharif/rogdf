PKG_CPPFLAGS=-I. -DUSE_COIN -DCOIN_OSI_CLP
<<<<<<< HEAD
OGDF_SOURCE_DIR := $(shell \
    if [ -d ogdf ]; then echo ogdf; \
    elif [ -d src ]; then echo src; \
    elif [ -d orig ]; then echo orig; \
    else echo ogdf; fi)
=======
OGDF_SOURCE_DIR := orig
>>>>>>> ea894a3b
SOURCES := $(shell find $(OGDF_SOURCE_DIR) -name "*.cpp")
OBJECTS := $(SOURCES:.cpp=.o)
PKG_LIBS=-lOsiClp -lClp -lCoinUtils<|MERGE_RESOLUTION|>--- conflicted
+++ resolved
@@ -1,13 +1,11 @@
 PKG_CPPFLAGS=-I. -DUSE_COIN -DCOIN_OSI_CLP
-<<<<<<< HEAD
+
 OGDF_SOURCE_DIR := $(shell \
     if [ -d ogdf ]; then echo ogdf; \
     elif [ -d src ]; then echo src; \
     elif [ -d orig ]; then echo orig; \
     else echo ogdf; fi)
-=======
-OGDF_SOURCE_DIR := orig
->>>>>>> ea894a3b
+
 SOURCES := $(shell find $(OGDF_SOURCE_DIR) -name "*.cpp")
 OBJECTS := $(SOURCES:.cpp=.o)
 PKG_LIBS=-lOsiClp -lClp -lCoinUtils